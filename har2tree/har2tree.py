--- conflicted
+++ resolved
@@ -684,20 +684,15 @@
             if dev_debug:
                 self.logger.warning(f'Failed to attach URLNode in the normal process, attaching node to page {node.pageref} - Node: {page_root_node.uuid} - {page_root_node.name}.')
             self._make_subtree(page_root_node, [node])
-        elif final_node := self.url_tree.get_first_by_feature('name', self.har.final_redirect, expect_missing=True):
+        elif final_redirect := self.url_tree.get_first_by_feature('name', self.har.final_redirect, expect_missing=True):
             # Generally, when we have a bunch of redirects, they do not branch out before the final landing page
             # *but* it is not always the case: some intermediary redirects will have calls to 3rd party pages.
             # Hopefully, this last case was taken care of in the branch above.
             # In this branch, we get the landing page after the redirects (if any), and attach the node to it.
             if dev_debug:
                 self.logger.warning(f'Failed to attach URLNode in the normal process, attaching node to final redirect: {self.har.final_redirect}.')
-<<<<<<< HEAD
-            self._make_subtree(final_node, [node])
-        else:
-=======
-            self._make_subtree(self.url_tree.search_nodes(name=self.har.final_redirect)[0], [node])
+            self._make_subtree(final_redirect, [node])
         elif 'pages' in self.har.har['log']:
->>>>>>> 64b6cc6c
             # No luck, the node is root for this pageref, let's attach it to the prior page in the list, or the very first node (tree root)
             page_before = self.har.har['log']['pages'][0]
             for page in self.har.har['log']['pages'][1:]:
@@ -811,22 +806,10 @@
                     # 2024-11-20: Referers are kinda weak, we can have multiple URLs with the same referer even one of the nodes should be attached somewhere else.
                     #             Let's attach the nodes one by one there (if they've not been attached recursively)
                     for u in self.all_referer[ref]:
-<<<<<<< HEAD
-                        matching_urls += [url_node for url_node in self.all_url_requests[u]
-                                          if url_node in self._nodes_list
-                                          and 'referer' in url_node.features
-                                          and url_node.referer == ref]
-                        self._nodes_list = [node for node in self._nodes_list if node not in matching_urls]
-                        if dev_debug:
-                            self.logger.warning(f'Found via referer from {unode.name} to {matching_urls}.')
-                    # 2022-04-27: build subtrees recursively *after* we find all the best referer matches
-                    self._make_subtree(unode, matching_urls)
-=======
                         for url_node in self.all_url_requests[u]:
                             if url_node in self._nodes_list and hasattr(url_node, 'referer') and url_node.referer == ref:
                                 self._nodes_list = [node for node in self._nodes_list if node != url_node]
                                 self._make_subtree(unode, [url_node])
->>>>>>> 64b6cc6c
 
             if 'external_ressources' in unode.features:
                 # the url loads external things, and some of them have no referer....
