#!/usr/bin/env python

from __future__ import annotations

import binascii
import copy
import hashlib
import ipaddress
import json
import logging
import uuid
import re

from base64 import b64decode
from datetime import datetime, timedelta
from functools import lru_cache
from io import BytesIO
from pathlib import Path
<<<<<<< HEAD
from typing import List, Optional, Union, Tuple, Set, MutableMapping, Any, Dict, overload, Literal
=======
from typing import MutableMapping, Any
>>>>>>> 3e581499
from urllib.parse import unquote_plus, urlparse, urljoin

import filetype  # type: ignore
from bs4 import BeautifulSoup
from ete4 import Tree  # type: ignore
from publicsuffixlist import PublicSuffixList  # type: ignore
from w3lib.html import strip_html5_whitespace
from w3lib.url import canonicalize_url, safe_url_string

from .helper import find_external_ressources, rebuild_url
from .helper import Har2TreeError, Har2TreeLogAdapter, make_hhhash, HHHashError, HHHashNote


@lru_cache(64)
def get_public_suffix_list() -> PublicSuffixList:
    # Initialize Public Suffix List
    # TODO (?): fetch the list
    return PublicSuffixList()


<<<<<<< HEAD
class HarTreeNode(Tree):
=======
class HarTreeNode(TreeNode):  # type: ignore[misc]
>>>>>>> 3e581499

    def __init__(self, capture_uuid: str, name: Optional[str]=None):
        """Node dumpable in json to display with d3js"""
        super().__init__()
        logger = logging.getLogger(f'{__name__}.{self.__class__.__name__}')
        self.logger = Har2TreeLogAdapter(logger, {'uuid': capture_uuid})
        self.add_feature('uuid', str(uuid.uuid4()))
        if name:
            self.add_feature('name', name)
        self.features_to_skip: Set[str] = set()

    def add_feature(self, feature_name: str, feature_value: Any) -> None:
        self.add_prop(feature_name, feature_value)

    def __setattr__(self, attribute: str, value: Any) -> None:
        if hasattr(self, 'props') and self.props and attribute in self.props:
            self.props[attribute] = value
        else:
            super().__setattr__(attribute, value)

    def __getattr__(self, attribute: str) -> Any:
        try:
            return super().__getattribute__(attribute)
        except AttributeError:
            # reproduce ete3.
            return self.props[attribute]

    @property
    def features(self) -> Set[str]:
        return set(self.props.keys())

    @overload
    def get_first_by_feature(self, feature_name: str, value: str, /, *, expect_missing: Literal[True]=True) -> Optional['HarTreeNode']:
        ...

    @overload
    def get_first_by_feature(self, feature_name: str, value: str, /, *, expect_missing: Literal[False]) -> 'HarTreeNode':
        ...

    def get_first_by_feature(self, feature_name: str, value: str, /, *, expect_missing: bool=False) -> Optional['HarTreeNode']:
        try:
            return next(self.search_nodes(**{feature_name: value}))
        except StopIteration:
            if expect_missing:
                return None
            raise Har2TreeError(f'Unable to find feature "{feature_name}": "{value}"')

    def to_dict(self) -> MutableMapping[str, Any]:
        """Make a dict that can then be dumped in json.
        """
        to_return = {'uuid': self.uuid, 'children': []}
        for feature in self.features:
            if feature in self.features_to_skip:
                continue
            to_return[feature] = self.props[feature]

        for child in self.children:
            to_return['children'].append(child)

        return to_return

    def to_json(self) -> str:
        """Make d3js compatible json"""
        return json.dumps(self.to_dict(), default=harnode_json_default)


class URLNode(HarTreeNode):

<<<<<<< HEAD
    def __init__(self, capture_uuid: str, name: str):
=======
    start_time: datetime

    def __init__(self, capture_uuid: str, **kwargs: Any):
>>>>>>> 3e581499
        """Node of the URL Tree"""
        super().__init__(capture_uuid=capture_uuid, name=name)
        # Do not add the body in the json dump
        self.features_to_skip.add('body')
        self.features_to_skip.add('url_split')
        self.features_to_skip.add('start_time')
        self.features_to_skip.add('time')
        self.features_to_skip.add('time_content_received')
        self.features_to_skip.add('ip_address')

    def add_rendered_features(self, all_requests: list[str], rendered_html: BytesIO | None=None, downloaded_file: tuple[str, BytesIO | None] | None=None) -> None:
        if rendered_html:
            self.add_feature('rendered_html', rendered_html)
            rendered_external, rendered_embedded = find_external_ressources(rendered_html.getvalue(), self.name, all_requests)
            if 'external_ressources' in self.features:
                # for the external ressources, the keys are always the same
                self.external_ressources: dict[str, list[str]] = {initiator_type: urls + rendered_external[initiator_type] for initiator_type, urls in self.external_ressources.items()}
            else:
                self.add_feature('external_ressources', rendered_external)

            if 'embedded_ressources' in self.features:
                # for the embedded ressources, the keys are the mimetypes, they may not overlap
                mimetypes = list(self.embedded_ressources.keys()) + list(rendered_embedded.keys())
                self.embedded_ressources: dict[str, list[tuple[str, BytesIO]]] = {mimetype: self.embedded_ressources.get(mimetype, []) + rendered_embedded.get(mimetype, []) for mimetype in mimetypes}
            else:
                self.add_feature('embedded_ressources', rendered_embedded)
        if downloaded_file:
            downloaded_filename, downloaded_file_data = downloaded_file
            self.add_feature('downloaded_file', downloaded_file_data)
            self.add_feature('downloaded_filename', downloaded_filename)

    def _dirty_safe_b64decode(self, to_decode: str | bytes) -> bytes:
        if isinstance(to_decode, str):
            # make it bytes
            _to_decode = to_decode.encode()
        else:
            # Make sure we're not modifying it
            _to_decode = copy.copy(to_decode)
        # Make sure the padding is right
        if len(_to_decode) % 4:
            _to_decode += b'==='

        if any(altchar in _to_decode for altchar in [b'-', b'_']):
            # Emulate urlsafe b64decode
            return b64decode(_to_decode, altchars=b'-_', validate=True)
        return b64decode(_to_decode, validate=True)

    def load_har_entry(self, har_entry: MutableMapping[str, Any], all_requests: list[str]) -> None:
        """Load one entry of the HAR file, initialize most of the features of the node"""
        if not self.name:
            # We're in the actual root node
            # NOTE: by the HAR specs: "Absolute URL of the request (fragments are not included)."
            self.add_feature('name', unquote_plus(har_entry['request']['url']))

        splitted_url = urlparse(self.name)
        if splitted_url.scheme == 'blob':
            # this is a new weird feature, but it seems to be usable as a URL, so let's do that
            self.add_feature('url_split', urlparse(splitted_url.path))
        elif splitted_url.scheme == 'file':
            # file on disk, we do not have a proper URL
            self.add_feature('file_on_disk', True)
            self.add_feature('url_split', urlparse(splitted_url.path))
        else:
            self.add_feature('url_split', splitted_url)

        # If the URL contains a fragment (i.e. something after a #), it is stripped in the referer.
        # So we need an alternative URL to do a lookup against
        self.add_feature('alternative_url_for_referer', self.name.split('#')[0])

        if '.' in har_entry['startedDateTime']:
            self.add_feature('start_time', datetime.strptime(har_entry['startedDateTime'], '%Y-%m-%dT%H:%M:%S.%f%z'))
        else:
            self.add_feature('start_time', datetime.strptime(har_entry['startedDateTime'], '%Y-%m-%dT%H:%M:%S%z'))

        if 'pageref' in har_entry:
            self.add_feature('pageref', har_entry['pageref'])

        self.add_feature('time', timedelta(milliseconds=har_entry['time']))
        self.add_feature('time_content_received', self.start_time + self.time)  # Instant the response is fully received (and the processing of the content by the browser can start)

        if 'file_on_disk' in self.features:
            # TODO: Do something better? hostname is the feature name used for the aggregated tree
            # so we need that unless we want to change the JS
            self.add_feature('hostname', str(Path(self.url_split.path).parent))
        else:
            if self.url_split.hostname:
                self.add_feature('hostname', self.url_split.hostname)
            else:
                self.add_feature('hostname', self.name)

        if not self.hostname:
            self.logger.warning(f'Something is broken in that node: {har_entry}')

        try:
            ipaddress.ip_address(self.hostname)
            self.add_feature('hostname_is_ip', True)
        except ValueError:
            # Not an IP
            pass

        if 'hostname_is_ip' not in self.features or not self.hostname_is_ip:
            try:
                # attempt to decode if the hostname is idna encoded
                idna_decoded = self.hostname.encode().decode('idna')
                if idna_decoded != self.hostname:
                    self.add_feature('idna', idna_decoded)
            except UnicodeError:
                pass

        if 'hostname_is_ip' not in self.features and 'file_on_disk' not in self.features:
            tld = get_public_suffix_list().publicsuffix(self.hostname)
            if tld:
                self.add_feature('known_tld', tld)
            else:
                self.logger.debug(f'No TLD/domain broken {self.name}')

        self.add_feature('request', har_entry['request'])
        # Try to get a referer from the headers
        for h in self.request['headers']:
            if h['name'].lower() == 'referer':
                self.add_feature('referer', unquote_plus(h['value']))
            if h['name'].lower() == 'user-agent':
                self.add_feature('user_agent', h['value'])

        if 'user_agent' not in self.features:
            self.add_feature('user_agent', '')

        if 'method' in self.request and self.request['method'] == 'POST' and 'postData' in self.request:
            # If the content is empty, we don't care
            if self.request['postData']['text']:
                _posted_data: str = self.request['postData']['text']
                decoded_posted_data: str | bytes | int | float | bool
                # NOTE 2023-08-22: Blind attempt to base64 decode the data
                try:
                    decoded_posted_data = self._dirty_safe_b64decode(_posted_data)
                except binascii.Error:
                    decoded_posted_data = _posted_data
                if 'mimeType' in self.request['postData']:
                    # make it easier to compare.
                    mimetype_lower = self.request['postData']['mimeType'].lower()
                    if mimetype_lower.startswith('application/x-www-form-urlencoded'):
                        # 100% sure there will be websites where decode will fail
                        try:
                            if isinstance(decoded_posted_data, bytes):
                                decoded_posted_data = decoded_posted_data.decode()
                            if isinstance(decoded_posted_data, str):
                                decoded_posted_data = unquote_plus(decoded_posted_data)
                        except Exception as e:
                            self.logger.warning(f'Unable to unquote form data "{decoded_posted_data!r}": {e}')
                    elif (mimetype_lower.startswith('application/json')
                          or mimetype_lower.startswith('application/csp-report')
                          or mimetype_lower.startswith('application/x-amz-json-1.1')
                          or mimetype_lower.startswith('application/x-json-stream')
                          or mimetype_lower.startswith('application/reports+json')
                          or mimetype_lower.endswith('json')
                          ):
                        if isinstance(decoded_posted_data, (str, bytes)):
                            # at this stage, it will always be bytes or str
                            try:
                                # NOTE 2023-08-22: loads here may give us a int, float or a bool.
                                decoded_posted_data = json.loads(decoded_posted_data)
                            except Exception:
                                if isinstance(decoded_posted_data, (str, bytes)):
                                    self.logger.debug(f"Expected json, got garbage: {mimetype_lower} - {decoded_posted_data[:20]!r}[...]")
                                else:
                                    self.logger.debug(f"Expected json, got garbage: {mimetype_lower} - {decoded_posted_data}")

                    elif mimetype_lower.startswith('multipart/form-data'):
                        # FIXME multipart content (similar to email). Not totally sure what do do with it tight now.
                        pass
                    elif mimetype_lower.startswith('application/x-protobuf'):
                        # FIXME If possible, decode?
                        pass
                    elif mimetype_lower.startswith('text'):
                        try:
                            # NOTE 2023-08-22: Quite a few text entries are in fact json, give it a shot.
                            # loads here may give us a int, float or a bool.
                            decoded_posted_data = json.loads(decoded_posted_data)
                        except Exception:
                            # keep it as it is otherwise.
                            pass
                    elif mimetype_lower.endswith('javascript'):
                        # keep it as it is
                        pass
                    elif mimetype_lower == '?':
                        # Just skip it, no need to go in the warnings
                        pass
                    elif mimetype_lower in ['application/octet-stream', 'application/binary']:
                        # Should flag it, maybe?
                        pass
                    elif mimetype_lower in ['application/unknown', 'application/grpc-web+proto']:
                        # Weird but already seen stuff
                        pass
                    else:
                        self.logger.warning(f'Unexpected mime type: {mimetype_lower}')

                # NOTE 2023-08-22: Blind attempt to process the data as json
                if isinstance(decoded_posted_data, (str, bytes)):
                    try:
                        decoded_posted_data = json.loads(decoded_posted_data)
                    except Exception:
                        pass

                if isinstance(decoded_posted_data, bytes):
                    # NOTE 2023-08-22: Blind attempt to decode the bytes
                    # Try to decode it as utf-8
                    try:
                        decoded_posted_data = decoded_posted_data.decode('utf-8')
                    except Exception:
                        pass
                self.add_feature('posted_data', decoded_posted_data)

        self.add_feature('response', har_entry['response'])
        try:
            self.add_feature('hhhash', make_hhhash(self.response))
        except HHHashNote as e:
            self.logger.debug(e)
        except HHHashError as e:
            self.logger.warning(e)

        self.add_feature('response_cookie', self.response['cookies'])
        if self.response_cookie:
            self.add_feature('set_third_party_cookies', False)
            # https://developer.mozilla.org/en-US/docs/Web/HTTP/headers/Set-Cookie
            # Cookie name must not contain "=", so we can use it safely
            self.add_feature('cookies_received', [])
            for cookie in self.response_cookie:
                is_3rd_party = False
                # If the domain is set, the cookie will be sent in any request to that domain, and any related subdomains
                # Otherwise, it will only be sent to requests to the exact hostname
                # There are other limitations, like secure and path, but in our case, we won't care about it for now as we mainly want to track where the cookies are sent
                if 'domain' in cookie and cookie['domain']:
                    cookie_domain = cookie['domain']
                    if cookie_domain[0] == '.':
                        cookie_domain = cookie_domain[1:]
                else:
                    cookie_domain = self.hostname
                if not self.hostname.endswith(cookie_domain):
                    self.add_feature('set_third_party_cookies', True)
                    is_3rd_party = True
                self.cookies_received.append((cookie_domain, f'{cookie["name"]}={cookie["value"]}', is_3rd_party))

        self.add_feature('request_cookie', har_entry['request']['cookies'])
        if self.request_cookie:
            # https://developer.mozilla.org/en-US/docs/Web/HTTP/headers/Set-Cookie
            # Cookie name must not contain "=", so we can use it safely
            # The content of this feature is initialized in Har2Tree.__init__
            # And it contains a reference to the URL Node the cookies comes from initially
            # (the cookie was in the response of that request)
            self.add_feature('cookies_sent', {})
            for cookie in self.request_cookie:
                self.cookies_sent[f'{cookie["name"]}={cookie["value"]}'] = []

        if not self.response['content'].get('text') or self.response['content']['text'] == '':
            # If the content of the response is empty, skip.
            self.add_feature('empty_response', True)
            self.add_feature('mimetype', '')
        else:
            self.add_feature('empty_response', False)
            if self.response['content'].get('encoding') == 'base64':
                try:
                    self.add_feature('body', BytesIO(self._dirty_safe_b64decode(self.response['content']['text'])))
                except binascii.Error:
                    self.add_feature('body', BytesIO(self.response['content']['text'].encode()))
            else:
                self.add_feature('body', BytesIO(self.response['content']['text'].encode()))

            self.add_feature('body_hash', hashlib.sha512(self.body.getvalue()).hexdigest())
            if self.response['content']['mimeType']:
                mt = self.response['content']['mimeType'].lower()
                if mt not in ["application/octet-stream", "x-unknown"]:
                    self.add_feature('mimetype', mt)

            if 'mimetype' not in self.features:
                # try to guess something better
                if kind := filetype.guess(self.body.getvalue()):
                    self.add_feature('mimetype', kind.mime)

            if 'mimetype' not in self.features:
                self.add_feature('mimetype', '')

            external_ressources, embedded_ressources = find_external_ressources(self.body.getvalue(), self.name, all_requests)
            self.add_feature('external_ressources', external_ressources)
            self.add_feature('embedded_ressources', embedded_ressources)

            filename = Path(self.url_split.path).name
            if filename:
                self.add_feature('filename', filename)
            else:
                self.add_feature('filename', 'file.bin')

            # Common JS redirect we can catch easily
            # NOTE: it is extremely fragile and doesn't work very often but is kinda better than nothing.
            # Source: https://stackoverflow.com/questions/13363174/regular-expression-to-catch-as-many-javascript-redirections-as-possible
            regex = re.compile(br"""((location.href)|(window.location)|(location.replace)|(location.assign))(( ?= ?)|( ?\( ?))("|')([^'"]*)("|')( ?\) ?)?;""", re.I)
            matches = re.findall(regex, self.body.getvalue())
            for m in matches:
                # TODO: new type, redirect_js or something like that
                redirect_url = rebuild_url(self.name, m[9].decode(), all_requests)
                if redirect_url in all_requests:
                    self.add_feature('redirect', True)
                    self.add_feature('redirect_url', redirect_url)

            if 'meta_refresh' in self.external_ressources and self.external_ressources.get('meta_refresh'):
                if self.external_ressources['meta_refresh'][0] in all_requests:
                    # TODO: new type, redirect_html or something like that
                    self.add_feature('redirect', True)
                    self.add_feature('redirect_url', self.external_ressources['meta_refresh'][0])

            if self.generic_type == 'unknown_mimetype':
                if self.mimetype not in ['x-unknown']:
                    self.logger.warning(f'Unknown mimetype: {self.mimetype}')

        # NOTE: Chrome/Chromium/Playwright only feature
        if har_entry.get('serverIPAddress'):
            # check ipv6 format
            if har_entry['serverIPAddress'].startswith('['):
                _ipaddress = har_entry['serverIPAddress'][1:-1]
            else:
                _ipaddress = har_entry['serverIPAddress']
            self.add_feature('ip_address', ipaddress.ip_address(_ipaddress))

        # NOTE: Chrome/Chromium only feature
        if '_initiator' in har_entry:
            if har_entry['_initiator']['type'] == 'other':
                pass
            elif har_entry['_initiator']['type'] == 'parser' and har_entry['_initiator']['url']:
                self.add_feature('initiator_url', unquote_plus(har_entry['_initiator']['url']))
            elif har_entry['_initiator']['type'] == 'script':
                url_stack = self._find_initiator_in_stack(har_entry['_initiator']['stack'])
                if url_stack:
                    self.add_feature('initiator_url', url_stack)
            elif har_entry['_initiator']['type'] == 'redirect':
                # FIXME: Need usecase
                raise Exception(f'Got a redirect! - {har_entry}')
            else:
                # FIXME: Need usecase
                raise Exception(har_entry)

        # NOTE: Playwright only feature
        if '_securityDetails' in har_entry and har_entry.get('_securityDetails'):
            if 'validFrom' in har_entry['_securityDetails']:
                har_entry['_securityDetails']['validFrom'] = datetime.fromtimestamp(har_entry['_securityDetails']['validFrom'])
            if 'validTo' in har_entry['_securityDetails']:
                har_entry['_securityDetails']['validTo'] = datetime.fromtimestamp(har_entry['_securityDetails']['validTo'])
            self.add_feature('security_details', har_entry['_securityDetails'])

        if self.response['redirectURL']:
            self.add_feature('redirect', True)
            redirect_url = self.response['redirectURL']
            # Rebuild the redirect URL so it matches the entry that sould be in all_requests
            redirect_url = rebuild_url(self.name, redirect_url, all_requests)
            # At this point, we should have a URL available in all_requests...
            if redirect_url in all_requests:
                self.add_feature('redirect_url', redirect_url)
            else:
                # ..... Or not. Unable to find a URL for this redirect
                self.add_feature('redirect_to_nothing', True)
                self.add_feature('redirect_url', self.response['redirectURL'])
                self.logger.warning('Unable to find that URL: {original_url} - {original_redirect} - {modified_redirect}'.format(
                    original_url=self.name,
                    original_redirect=self.response['redirectURL'],
                    modified_redirect=redirect_url))

    @property
    def generic_type(self) -> str:
        if 'javascript' in self.mimetype or 'ecmascript' in self.mimetype or self.mimetype.startswith('js'):
            return 'js'
        elif (self.mimetype.startswith('image')
              or self.mimetype.startswith('img')
              or 'webp' in self.mimetype):
            return 'image'
        elif self.mimetype.startswith('text/css'):
            return 'css'
        elif 'json' in self.mimetype:
            return 'json'
        elif 'html' in self.mimetype:
            return 'html'
        elif ('font' in self.mimetype
                or 'woff' in self.mimetype
                or 'opentype' in self.mimetype):
            return 'font'
        elif ('octet-stream' in self.mimetype
                or 'application/x-protobuf' in self.mimetype
                or 'application/pkix-cert' in self.mimetype
                or 'application/x-123' in self.mimetype
                or 'application/x-binary' in self.mimetype
                or 'application/x-msdownload' in self.mimetype
                or 'application/x-thrift' in self.mimetype
                or 'application/x-troff-man' in self.mimetype
                or 'application/x-typekit-augmentation' in self.mimetype
                or 'application/grpc-web' in self.mimetype
                or 'model/gltf-binary' in self.mimetype
                or 'model/obj' in self.mimetype
                or 'application/wasm' in self.mimetype):
            return 'octet-stream'
        elif ('text' in self.mimetype or 'xml' in self.mimetype
                or self.mimetype.startswith('multipart')
                or self.mimetype.startswith('message')
                or 'application/x-www-form-urlencoded' in self.mimetype
                or 'application/vnd.oasis.opendocument.formula-template' in self.mimetype):
            return 'text'
        elif 'video' in self.mimetype:
            return 'video'
        elif ('audio' in self.mimetype or 'ogg' in self.mimetype):
            return 'audio'
        elif ('mpegurl' in self.mimetype
                or 'application/vnd.yt-ump' in self.mimetype):
            return 'livestream'
        elif ('application/x-shockwave-flash' in self.mimetype
                or 'application/x-shockware-flash' in self.mimetype):  # Yes, shockwaRe
            return 'flash'
        elif 'application/pdf' in self.mimetype:
            return 'pdf'
        elif ('application/gzip' in self.mimetype
                or 'application/zip' in self.mimetype):
            return 'archive'
        elif not self.mimetype or self.mimetype == 'none':
            return 'unset_mimetype'
        else:
            return 'unknown_mimetype'

    def _find_initiator_in_stack(self, stack: MutableMapping[str, Any]) -> str | None:
        # Because everything is terrible, and the call stack can have parents
        if stack['callFrames']:
            return unquote_plus(stack['callFrames'][0]['url'])
        if stack['parent']:
            return self._find_initiator_in_stack(stack['parent'])
        return None

    @property
    def resources_hashes(self) -> set[str]:
        all_ressources_hashes = set()
        if 'body_hash' in self.features:
            all_ressources_hashes.add(self.body_hash)
            if 'embedded_ressources' in self.features:
                for _mimetype, blobs in self.embedded_ressources.items():
                    all_ressources_hashes.update([h for h, b in blobs])
        return all_ressources_hashes

    @property
    def urls_in_rendered_page(self) -> list[str]:

        def _sanitize(maybe_url: str) -> str | None:
            href = strip_html5_whitespace(maybe_url)
            href = safe_url_string(href)

            href = urljoin(self.name, href)

            href = canonicalize_url(href, keep_fragments=True)
            parsed = urlparse(href)
            if not parsed.netloc:
                return None
            return href

        if 'rendered_html' not in self.features or not self.rendered_html:
            raise Har2TreeError('Not the node of a page rendered, invalid request.')
        urls: set[str] = set()
        soup = BeautifulSoup(self.rendered_html.getvalue(), "lxml")

        # The simple ones: the links.
        for a_tag in soup.find_all(["a", "area"]):
            href = a_tag.attrs.get("href")
            if not href:
                continue
            if href := _sanitize(href):
                urls.add(href)

        # The rest of the mess
        for tag in soup.find_all(True):
            if tag.name in ["a", "area", 'img', 'script', 'video', 'audio', 'iframe', 'embed',
                            'source', 'link', 'object']:
                # processed either above or as external resources
                continue
            for attr_name, value in tag.attrs.items():
                if not isinstance(value, str):
                    continue
                if value.startswith('http'):
                    if href := _sanitize(value):
                        urls.add(href)

        return sorted(urls)


class HostNode(HarTreeNode):

    def __init__(self, capture_uuid: str, name: Optional[str]=None):
        """Node of the Hostname Tree"""
        super().__init__(capture_uuid=capture_uuid, name=name)
        # Do not add the URLs in the json dump
        self.features_to_skip.add('urls')

        self.add_feature('urls', [])
        self.add_feature('js', 0)
        self.add_feature('redirect', 0)
        self.add_feature('redirect_to_nothing', 0)
        self.add_feature('image', 0)
        self.add_feature('css', 0)
        self.add_feature('json', 0)
        self.add_feature('html', 0)
        self.add_feature('font', 0)
        self.add_feature('octet_stream', 0)
        self.add_feature('text', 0)
        self.add_feature('pdf', 0)
        self.add_feature('video', 0)
        self.add_feature('unset_mimetype', 0)
        self.add_feature('unknown_mimetype', 0)
        self.add_feature('iframe', 0)
        self.add_feature('http_content', False)
        self.add_feature('https_content', False)
        self.add_feature('contains_rendered_urlnode', False)
        self.cookies_sent: set[str] = set()
        self.cookies_received: set[tuple[str, str, bool]] = set()

    def to_dict(self) -> MutableMapping[str, Any]:
        """Make a dictionary that is json dumpable for d3js"""
        to_return = super().to_dict()
        to_return['urls_count'] = self.urls_count
        to_return['request_cookie'] = self.request_cookie
        to_return['response_cookie'] = self.response_cookie
        to_return['third_party_cookies_received'] = self.third_party_cookies_received
        to_return['mixed_content'] = self.mixed_content
        return to_return

    @property
    def mixed_content(self) -> bool:
        """Is there http and https URL Nodes"""
        if self.http_content and self.https_content:
            return True
        return False

    @property
    def urls_count(self) -> int:
        """Number of URLs"""
        return len(self.urls)

    @property
    def request_cookie(self) -> int:
        """Number of unique cookies sent in the requests of all the URL nodes"""
        return len(self.cookies_sent)

    @property
    def response_cookie(self) -> int:
        """Number of unique cookies received in the responses of all the URL nodes"""
        return len(self.cookies_received)

    @property
    def third_party_cookies_received(self) -> int:
        """Number of unique 3rd party cookies received in the responses of all the URL nodes"""
        return sum(third for _, _, third in self.cookies_received if third)

    def add_url(self, url: URLNode) -> None:
        """Add a URL node to the Host node, initialize/update the features"""
        if not self.name:
            self.add_feature('name', url.hostname)
            if 'idna' in url.features:
                self.add_feature('idna', url.idna)

        if 'hostname_is_ip' in url.features and url.hostname_is_ip:
            self.add_feature('hostname_is_ip', True)

        self.urls.append(url)

        # Add to URLNode a reference to the HostNode UUID
        url.add_feature('hostnode_uuid', self.uuid)

        if 'rendered_html' in url.features or 'downloaded_filename' in url.features:
            self.contains_rendered_urlnode = True
            if 'downloaded_filename' in url.features:
                self.add_feature('downloaded_filename', url.downloaded_filename)

        if 'cookies_sent' in url.features:
            # Keep a set of cookies sent: different URLs will send the same cookie
            self.cookies_sent.update(set(url.cookies_sent.keys()))
        if 'cookies_received' in url.features:
            # Keep a set of cookies received: different URLs will receive the same cookie
            self.cookies_received.update({(domain, cookie, is_3rd_party)
                                          for domain, cookie, is_3rd_party in url.cookies_received})
        if 'redirect' in url.features:
            self.redirect += 1
        if 'redirect_to_nothing' in url.features:
            self.redirect_to_nothing += 1
        if 'iframe' in url.features:
            self.iframe += 1
        if url.generic_type == 'js':
            self.js += 1
        elif url.generic_type == 'image':
            self.image += 1
        elif url.generic_type == 'css':
            self.css += 1
        elif url.generic_type == 'json':
            self.json += 1
        elif url.generic_type == 'html':
            self.html += 1
        elif url.generic_type == 'font':
            self.font += 1
        elif url.generic_type == 'octet_stream':
            self.octet_stream += 1
        elif url.generic_type == 'text':
            self.text += 1
        elif url.generic_type == 'pdf':
            self.pdf += 1  # FIXME: need icon
        elif url.generic_type in {'video', 'livestream', 'audio', 'flash'}:
            self.video += 1
        elif url.generic_type in {'unknown_mimetype', 'unset_mimetype'}:
            self.unknown_mimetype += 1
        else:
            self.logger.warning(f'Unexpected generic type: {url.generic_type}')

        if url.name.startswith('http://'):
            self.http_content = True
        elif url.name.startswith('https://'):
            self.https_content = True


def harnode_json_default(obj: HarTreeNode) -> MutableMapping[str, Any]:
    if isinstance(obj, HarTreeNode):
        return obj.to_dict()<|MERGE_RESOLUTION|>--- conflicted
+++ resolved
@@ -16,11 +16,7 @@
 from functools import lru_cache
 from io import BytesIO
 from pathlib import Path
-<<<<<<< HEAD
-from typing import List, Optional, Union, Tuple, Set, MutableMapping, Any, Dict, overload, Literal
-=======
-from typing import MutableMapping, Any
->>>>>>> 3e581499
+from typing import MutableMapping, Any, overload, Literal
 from urllib.parse import unquote_plus, urlparse, urljoin
 
 import filetype  # type: ignore
@@ -41,13 +37,9 @@
     return PublicSuffixList()
 
 
-<<<<<<< HEAD
-class HarTreeNode(Tree):
-=======
-class HarTreeNode(TreeNode):  # type: ignore[misc]
->>>>>>> 3e581499
-
-    def __init__(self, capture_uuid: str, name: Optional[str]=None):
+class HarTreeNode(Tree):  # type: ignore[misc]
+
+    def __init__(self, capture_uuid: str, name: str | None=None):
         """Node dumpable in json to display with d3js"""
         super().__init__()
         logger = logging.getLogger(f'{__name__}.{self.__class__.__name__}')
@@ -55,7 +47,7 @@
         self.add_feature('uuid', str(uuid.uuid4()))
         if name:
             self.add_feature('name', name)
-        self.features_to_skip: Set[str] = set()
+        self.features_to_skip: set[str] = set()
 
     def add_feature(self, feature_name: str, feature_value: Any) -> None:
         self.add_prop(feature_name, feature_value)
@@ -74,18 +66,18 @@
             return self.props[attribute]
 
     @property
-    def features(self) -> Set[str]:
+    def features(self) -> set[str]:
         return set(self.props.keys())
 
     @overload
-    def get_first_by_feature(self, feature_name: str, value: str, /, *, expect_missing: Literal[True]=True) -> Optional['HarTreeNode']:
+    def get_first_by_feature(self, feature_name: str, value: str, /, *, expect_missing: Literal[True]=True) -> HarTreeNode | None:
         ...
 
     @overload
-    def get_first_by_feature(self, feature_name: str, value: str, /, *, expect_missing: Literal[False]) -> 'HarTreeNode':
+    def get_first_by_feature(self, feature_name: str, value: str, /, *, expect_missing: Literal[False]) -> HarTreeNode:
         ...
 
-    def get_first_by_feature(self, feature_name: str, value: str, /, *, expect_missing: bool=False) -> Optional['HarTreeNode']:
+    def get_first_by_feature(self, feature_name: str, value: str, /, *, expect_missing: bool=False) -> HarTreeNode | None:
         try:
             return next(self.search_nodes(**{feature_name: value}))
         except StopIteration:
@@ -113,14 +105,9 @@
 
 
 class URLNode(HarTreeNode):
-
-<<<<<<< HEAD
+    start_time: datetime
+
     def __init__(self, capture_uuid: str, name: str):
-=======
-    start_time: datetime
-
-    def __init__(self, capture_uuid: str, **kwargs: Any):
->>>>>>> 3e581499
         """Node of the URL Tree"""
         super().__init__(capture_uuid=capture_uuid, name=name)
         # Do not add the body in the json dump
@@ -607,7 +594,7 @@
 
 class HostNode(HarTreeNode):
 
-    def __init__(self, capture_uuid: str, name: Optional[str]=None):
+    def __init__(self, capture_uuid: str, name: str | None =None):
         """Node of the Hostname Tree"""
         super().__init__(capture_uuid=capture_uuid, name=name)
         # Do not add the URLs in the json dump
