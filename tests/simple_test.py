#!/usr/bin/env python

import unittest
from har2tree import CrawledTree
from har2tree.helper import parse_data_uri, rebuild_url
from pathlib import Path
import datetime
import os
import uuid
import json
import cProfile


class SimpleTest(unittest.TestCase):

    http_redirect_ct: CrawledTree
    user_agent_android_ct: CrawledTree
    user_agent_macos_ct: CrawledTree
    referer_ct: CrawledTree
    no_referer_ct: CrawledTree
    cookie_ct: CrawledTree
    no_cookie_ct: CrawledTree
    iframe_ct: CrawledTree
    lonely_har_ct: CrawledTree
    final_redirect_questionmark_ct: CrawledTree
    final_redirect_dash_ct: CrawledTree
    special_redirects_ct: CrawledTree

    maxDiff = None
    test_dir: Path

    @classmethod
    def setUpClass(cls) -> None:

        setattr(cls, 'test_dir', Path(os.path.abspath(os.path.dirname(__file__))) / 'capture_samples')

        # Iterates over capture_samples folder and makes a CrawledTree out of each folder
        for x in cls.test_dir.iterdir():
            if x.is_dir():
                folder_name = str(x).split('/')[-1]
                tree_name = f'{folder_name}_ct'
                har = cls.test_dir / folder_name / '0.har'
                setattr(cls, tree_name, CrawledTree([har], str(uuid.uuid4())))

    # First 3 tests make sure that CrawledTree methods access the contents of the .har file properly
    def test_root_url(self) -> None:
        self.assertEqual(self.http_redirect_ct.root_url, 'https://lookyloo-testing.herokuapp.com/redirect_http')

    def test_user_agent_http_redirect(self) -> None:
        self.assertEqual(self.http_redirect_ct.user_agent, "Mozilla/5.0 (Windows NT 6.1; WOW64) AppleWebKit/534+ (KHTML, like Gecko) BingPreview/1.0b")

    def test_redirects(self) -> None:
        self.assertEqual(self.http_redirect_ct.redirects[1], "https://www.youtube.com/watch?v=iwGFalTRHDA")

    # Assert that start_time property gives correct date in correct format
    def test_start_time(self) -> None:
        self.assertEqual(self.http_redirect_ct.start_time, datetime.datetime(2021, 4, 22, 15, 57, 51, 686108, tzinfo=datetime.timezone.utc))

    def test_root_referer(self) -> None:
        # We did not pass any referer in Lookyloo, we should get an empty response
        self.assertEqual(self.http_redirect_ct.root_hartree.root_referer, '')

    def test_stats(self) -> None:
        stats = {'total_hostnames': 5,  # Nodes in hostname tree
                 'total_load_time': '0:00:00.687000',  # Sum of all the load times
                 'total_size_responses': 278127,  # Sum of all the response bodies
                 'total_urls': 7,  # Nodes in URL tree
                 'total_cookies_sent': 1,  # Number of unique cookies sent
                 'total_cookies_received': 1,  # Number of unique cookies received
                 'total_redirects': 4,  # number of redirects leading to the landing page
                 'total_unique_hostnames': 4,  # Number of unique hostnames
                 'total_unique_urls': 6,  # Number of unique urls
                 'tree_depth': 5  # Max depth of the tree (from the initial URL)
                 }
        self.assertEqual(self.http_redirect_ct.root_hartree.stats, stats)

    def test_compute_hashes(self) -> None:
        sha1 = self.http_redirect_ct.root_hartree.build_all_hashes()
        assert "e4ae8369fc0bb5edb73322bbe68f2249481632b2" in sha1
        md5 = self.http_redirect_ct.root_hartree.build_all_hashes('md5')
        assert "d71687d8589ac622bad52b1df8350f1c" in md5
        sha512 = self.http_redirect_ct.root_hartree.build_all_hashes('sha512')
        assert "b271f214df6b3351a4fb9b94b3680b62a53b1f555153539bdfbfe464b423e0d0a2d172607d40607ba306a17eae30dd1146ecc96e4a7de03ed2188974b915ddea" in sha512

    def test_root_after_redirect(self) -> None:
        self.assertEqual(self.http_redirect_ct.root_hartree.har.final_redirect, "https://consent.youtube.com/ml?continue=https://www.youtube.com/watch?v=iwGFalTRHDA&gl=LU&hl=en&pc=yt&uxe=23983172&src=1")

    def test_search_final_redirect(self) -> None:
        # make sure the program has access to the final_redirect.txt file
        self.http_redirect_ct.root_hartree.har._search_final_redirect()
        self.assertEqual(self.http_redirect_ct.root_hartree.har.final_redirect, "https://consent.youtube.com/ml?continue=https://www.youtube.com/watch?v=iwGFalTRHDA&gl=LU&hl=en&pc=yt&uxe=23983172&src=1")

    def test_rendered_node_name_equals_last_redirect(self) -> None:
        self.assertEqual(self.http_redirect_ct.root_hartree.rendered_node.name, self.http_redirect_ct.root_hartree.har.final_redirect)

    def test_tree_start_time_equals_har_start_time(self) -> None:
        # Need some formatting because ct.start_time is in datetime fromat natively;
        # alternatively, har start_time contains a T before time that would mess the comparison
        tree_start_time = self.http_redirect_ct.start_time.strftime("%Y-%m-%d %H:%M:%S")
        har_start_time = self.http_redirect_ct.root_hartree.har.initial_start_time[0:19].replace('T', ' ')
        self.assertEqual(tree_start_time, har_start_time)

    def test_initial_redirect_equals_final_redirect(self) -> None:
        # As there is only one redirect, both initial and final redirects should return the same URL
        self.assertEqual(self.http_redirect_ct.root_hartree.har.initial_redirects[0], self.http_redirect_ct.root_hartree.har.final_redirect)

    def test_parse_data_uri(self) -> None:
        # decodes base 64 into hello world; gives an idea of what the function does
        self.assertEqual(parse_data_uri("data:text/plain;charset=US-ASCII;base64,SGVsbG8sIFdvcmxkIQ=="), ('text/plain', 'charset=US-ASCII', b'Hello, World!'))

    def test_rebuild_url_end_slash(self) -> None:
        # parser.py L#188 shows that rebuild_url should behave differently if there is a slash or not at the end of the base URL despite having same known urls;
        # see next two tests
        rebuilt_url_no_end_slash = rebuild_url('https://lookyloo-testing.herokuapp.com/subdir', 'redirect_http_partial_no_slash_dest', ['https://lookyloo-testing.herokuapp.com/subdir/redirect_http_partial_no_slash_dest'])
        rebuilt_url_with_end_slash = rebuild_url('https://lookyloo-testing.herokuapp.com/subdir/', 'redirect_http_partial_no_slash_dest', ['https://lookyloo-testing.herokuapp.com/subdir/redirect_http_partial_no_slash_dest'])
        self.assertNotEqual(rebuilt_url_no_end_slash, rebuilt_url_with_end_slash)

    def test_rebuild_url_no_end_slash(self) -> None:
        # in this case, /subdir disappears because the algorithm splits before the last found /
        rebuilt_url_no_end_slash = rebuild_url('https://lookyloo-testing.herokuapp.com/subdir', 'redirect_http_partial_no_slash_dest', ['https://lookyloo-testing.herokuapp.com/subdir/redirect_http_partial_no_slash_dest'])
        self.assertEqual(rebuilt_url_no_end_slash, 'https://lookyloo-testing.herokuapp.com/redirect_http_partial_no_slash_dest/')

    def test_rebuild_url_with_end_slash(self) -> None:
        # on the other hand, this test will simply add the partial URL to the given base url
        rebuilt_url_with_end_slash = rebuild_url('https://lookyloo-testing.herokuapp.com/subdir/', 'redirect_http_partial_no_slash_dest', ['https://lookyloo-testing.herokuapp.com/subdir/redirect_http_partial_no_slash_dest'])
        self.assertEqual(rebuilt_url_with_end_slash, 'https://lookyloo-testing.herokuapp.com/subdir/redirect_http_partial_no_slash_dest')

    def test_rebuild_url_partial_double_slash(self) -> None:
        # a partial url starting with // means that it will redirect on the same scheme as the base url (if its https, it will redirect on https too)
        rebuild_url_double_slash = rebuild_url('https://lookyloo-testing.herokuapp.com/redirect_http_partial_no_scheme', '//www.youtube.com/watch?v=iwGFalTRHDA', ['https://www.youtube.com/watch?v=iwGFalTRHDA'])
        self.assertEqual(rebuild_url_double_slash, 'https://www.youtube.com/watch?v=iwGFalTRHDA')

    def test_hostname_tree_features(self) -> None:
<<<<<<< HEAD
        self.assertEqual(self.http_redirect_ct.root_hartree.hostname_tree.features, {'name', 'js', 'html', 'pdf', 'json', 'text', 'video', 'css', 'iframe', 'http_content', 'https_content', 'octet_stream', 'font', 'redirect',
                                                                                     'unknown_mimetype', 'contains_rendered_urlnode', 'urls', 'uuid', 'redirect_to_nothing', 'unset_mimetype', 'image'})
=======
        self.assertEqual(self.http_redirect_ct.root_hartree.hostname_tree.features, {'name', 'http_content', 'https_content', 'support', 'dist',
                                                                                     'contains_rendered_urlnode', 'urls', 'uuid'})
>>>>>>> 64b6cc6c
        self.assertTrue('meta_refresh' in self.http_redirect_ct.root_hartree.url_tree.external_ressources)
        self.assertEqual(self.http_redirect_ct.root_hartree.url_tree.external_ressources['meta_refresh'][0], 'https://www.youtube.com/watch?v=iwGFalTRHDA')

    def test_url_node_resources_hashes(self) -> None:
        self.assertEqual(self.http_redirect_ct.root_hartree.url_tree.resources_hashes, {'b271f214df6b3351a4fb9b94b3680b62a53b1f555153539bdfbfe464b423e0d0a2d172607d40607ba306a17eae30dd1146ecc96e4a7de03ed2188974b915ddea'})

    # Make sure that the correct user agent is detected
    def test_user_agent_android(self) -> None:
        self.assertEqual(self.user_agent_android_ct.user_agent, "Mozilla/5.0 (Linux; Android 7.0;) AppleWebKit/537.36 (KHTML, like Gecko) Mobile Safari/537.36 (compatible; PetalBot;+https://webmaster.petalsearch.com/site/petalbot)")

    def test_user_agent_macos(self) -> None:
        self.assertEqual(self.user_agent_macos_ct.user_agent, "Mozilla/5.0 (Macintosh; Intel Mac OS X 10_15_5) AppleWebKit/605.1.15 (KHTML, like Gecko) Version/13.1.1 Safari/605.1.15 (Applebot/0.1; +http://www.apple.com/go/applebot)")

    # Test that the redirect is correctly made and detected depending on the user agent
    # We want to make sure that the use cases depicted in this link are working properly:
    # https://github.com/Lookyloo/testing/blob/0ca5571ad9ee0a092318f2c2d70c591df2c561f8/website/__init__.py#L245

    def test_redirect_user_agent_android(self) -> None:
        # Using second url instead of final because it's much cleaner (it doesn't contain youtube consent url)
        redirect_url = self.user_agent_android_ct.root_hartree.redirects[1]
        self.assertEqual(redirect_url, 'https://www.youtube.com/watch?v=z1APG3HjO4Q')

    def test_redirect_user_agent_macos(self) -> None:
        redirect_url = self.user_agent_macos_ct.root_hartree.redirects[1]
        self.assertEqual(redirect_url, 'https://www.youtube.com/watch?v=0NwkczSuwL8')

    def test_referer_ct_has_referer(self) -> None:
        self.assertEqual(self.referer_ct.root_hartree.root_referer, 'http://circl.lu')

    def test_referer_cts_same_urls(self) -> None:
        self.assertEqual(self.referer_ct.root_url, self.no_referer_ct.root_url)

    def test_referer_cts_have_different_redirects_despite_same_url(self) -> None:
        # Emphasize that the referer capture has a different final redirect than the no_referer capture despite having same URL
        self.assertNotEqual(self.referer_ct.root_hartree.har.final_redirect, self.no_referer_ct.root_hartree.har.final_redirect)

    # We want to check the redirect made in case there is a cookie
    # Just making sure the two urls are the same
    def test_cookie_captures_same_urls(self) -> None:
        self.assertEqual(self.cookie_ct.root_url, self.no_cookie_ct.root_url)

    # For that we make sure there is no eventual referer interfering with the cookie redirection
    def test_cookie_captures_have_no_referer(self) -> None:
        self.assertFalse(self.cookie_ct.root_hartree.root_referer or self.no_cookie_ct.root_hartree.root_referer)

    # Finally we check that the two last redirects are indeed different
    def test_cookie_captures_different_redirects(self) -> None:
        self.assertNotEqual(self.cookie_ct.root_hartree.har.final_redirect, self.no_cookie_ct.root_hartree.har.final_redirect)

    def test_urls_in_rendered_page(self) -> None:
        self.assertEqual
        (
            self.cookie_ct.root_hartree.rendered_node.urls_in_rendered_page,
            ['https://accounts.google.com/ServiceLogin?continue=https%3A%2F%2Fwww.youtube.com%2Fwatch%3Fv%3DiwGFalTRHDA&gae=cb-23983172&hl=en',
                'https://consent.youtube.com/d?continue=https%3A%2F%2Fwww.youtube.com%2Fwatch%3Fv%3DiwGFalTRHDA&gl=FR&hl=en&pc=yt&src=1&uxe=23983172',
                'https://policies.google.com/privacy?hl=en&utm_source=ucb',
                'https://policies.google.com/privacy?hl=en&utm_soure=ucb',
                'https://policies.google.com/technologies/cookies?hl=en&utm_source=ucb',
                'https://policies.google.com/terms?hl=en&utm_source=ucb',
                'https://policies.google.com/terms?hl=en&utm_soure=ucb']
        )

    def test_iframe_capture_name(self) -> None:
        self.assertEqual(self.iframe_ct.root_hartree.har.initial_title, '!! No title found !!')

    def test_cookie_number_entries(self) -> None:
        self.assertEqual(self.cookie_ct.root_hartree.har.number_entries, 63)

    def test_iframe_has_no_initial_redirects(self) -> None:
        self.assertFalse(self.iframe_ct.root_hartree.har.has_initial_redirects)

    def test_lonely_har_no_final_redirect(self) -> None:
        self.assertFalse(self.lonely_har_ct.root_hartree.har.final_redirect)

    def test_lonely_har_no_cookie_file(self) -> None:
        self.assertFalse(self.lonely_har_ct.root_hartree.har.cookies)

    def test_lonely_har_no_html_file(self) -> None:
        self.assertFalse(self.lonely_har_ct.root_hartree.har.html_content)

    def test_final_redirect_has_to_get_a_trim(self) -> None:
        # Both final redirects have a ? or # that needs to be removed, apart from that the URLs are the same
        # We make sure that they are correctly trimmed (if so they should give the same URL)
        self.assertEqual(self.final_redirect_dash_ct.root_hartree.har.final_redirect, self.final_redirect_questionmark_ct.root_hartree.har.final_redirect)

    # Using http_redirect_ct as much as possible because it's much faster than with cookie
    def test_mixed_content(self) -> None:
        self.assertFalse(self.http_redirect_ct.root_hartree.hostname_tree.mixed_content)

    # Only one URL in the capture
    def test_urls_count(self) -> None:
        self.assertEqual(self.http_redirect_ct.root_hartree.hostname_tree.urls_count, 1)

    # Should be 1 as capture was made with a request cookie
    def test_request_cookie(self) -> None:
        self.assertEqual(self.cookie_ct.root_hartree.hostname_tree.request_cookie, 1)

    # Should be 0 as capture was made without cookie
    def test_request_cookie_no_cookie(self) -> None:
        self.assertEqual(self.no_cookie_ct.root_hartree.hostname_tree.request_cookie, 0)

    def test_response_cookie(self) -> None:
        self.assertEqual(self.http_redirect_ct.root_hartree.hostname_tree.response_cookie, 0)

    def test_third_party_cookies_received(self) -> None:
        self.assertEqual(self.http_redirect_ct.root_hartree.hostname_tree.response_cookie, 0)

    def test_hostnode_to_json(self) -> None:

        # Easiest way to test the to_json method without having a huge string here is extracting one from a file
        # This file is already cleaned, no UUIDs
        with open(self.test_dir / 'iframe' / 'to_json.json') as json_file:
            expected_dict = json.load(json_file)

        to_test = json.loads(self.iframe_ct.root_hartree.hostname_tree.to_json())

        # Removing all the UUIDs from this capture
        # as a new UUID is generated on every instanciation of a CrawledTree
        del to_test['uuid']
        del to_test['children'][0]['uuid']

        self.assertEqual(to_test, expected_dict)

    @unittest.skip("Shouldn't be relevant anymore.")
    def test_redirect_to_same_url(self) -> None:

        # Edge case: only appears in very specific scenarios
        # root_hartree.redirects returns the list of redirects in chronological order;
        # if two redirects are next to each other, it means that redirect[n] redirects to redirect[n+1]
        self.assertEqual(self.special_redirects_ct.root_hartree.redirects[3], self.special_redirects_ct.root_hartree.redirects[4])


# Creates cprofile file on run
if __name__ == '__main__':
    cProfile.run('unittest.main()', 'restats')<|MERGE_RESOLUTION|>--- conflicted
+++ resolved
@@ -131,13 +131,8 @@
         self.assertEqual(rebuild_url_double_slash, 'https://www.youtube.com/watch?v=iwGFalTRHDA')
 
     def test_hostname_tree_features(self) -> None:
-<<<<<<< HEAD
-        self.assertEqual(self.http_redirect_ct.root_hartree.hostname_tree.features, {'name', 'js', 'html', 'pdf', 'json', 'text', 'video', 'css', 'iframe', 'http_content', 'https_content', 'octet_stream', 'font', 'redirect',
-                                                                                     'unknown_mimetype', 'contains_rendered_urlnode', 'urls', 'uuid', 'redirect_to_nothing', 'unset_mimetype', 'image'})
-=======
         self.assertEqual(self.http_redirect_ct.root_hartree.hostname_tree.features, {'name', 'http_content', 'https_content', 'support', 'dist',
                                                                                      'contains_rendered_urlnode', 'urls', 'uuid'})
->>>>>>> 64b6cc6c
         self.assertTrue('meta_refresh' in self.http_redirect_ct.root_hartree.url_tree.external_ressources)
         self.assertEqual(self.http_redirect_ct.root_hartree.url_tree.external_ressources['meta_refresh'][0], 'https://www.youtube.com/watch?v=iwGFalTRHDA')
 
