[project]
name = "har2tree"
version = "1.28.0"
description = "HTTP Archive (HAR) to ETE Toolkit generator"
authors = [
    {name="Raphaël Vinot", email="raphael.vinot@circl.lu"}
]
license = "BSD-3-Clause"
readme = "README.md"
requires-python = ">=3.9"

dynamic = [ "classifiers" ]

dependencies = [
    "ete3 (>=3.1.3)",
    "beautifulsoup4[charset-normalizer,lxml] (>=4.13.3)",
    "publicsuffixlist (>=1.0.2.20250328)",
    "filetype (>=1.2.0)",
    # poetry up fails with the version of numpy forced for python < 3.10.
    # The work around is to comment it, run poetry up, uncomment it. and run poetry update.
    "numpy (<2.1) ; python_version == \"3.9\"",
    "numpy (>=2.2.4) ; python_version >= \"3.10\"",
    "w3lib (>=2.3.1)",
    "tinycss2 (>=1.4.0)",
    "legacy-cgi (>=2.6.3) ; python_version >= \"3.13,<4.0\"",
]

[project.urls]
repository = "https://github.com/Lookyloo/har2tree"
issues = "https://github.com/Lookyloo/har2tree/issues"
documentation = "https://har2tree.readthedocs.io/en/latest/"

[tool.poetry]
classifiers = [
	'Operating System :: POSIX :: Linux',
	'Intended Audience :: Science/Research',
	'Intended Audience :: Telecommunications Industry',
	'Intended Audience :: Information Technology',
	'Topic :: Security',
	'Topic :: Internet'
]

<<<<<<< HEAD
[tool.poetry.dependencies]
python = ">=3.8,<3.13"
ete4 = { git = "https://github.com/etetoolkit/ete.git" }
beautifulsoup4 = {version= "^4.12.3", extras = ["lxml", "charset_normalizer"]}
publicsuffixlist = "^1.0.2.20240827"
filetype = "^1.2.0"
numpy = [
    { version = "<1.25", python = "<3.9" },
    { version = "^2", python = ">=3.9" },
    { version = "^2.1", python = ">=3.10" }
]
w3lib = "^2.2.1"
Sphinx = [
    {version = "<7.2", python = "<3.9", optional = true},
    {version = "^7.2", python = ">=3.9,<3.10", optional = true},
    {version = "^8", python = ">=3.10", optional = true}
]
charset-normalizer = "^3.3.2"
scipy = [
    { version = "<1.13", python = "<3.9" },
    { version = "^1.13.0", python = ">=3.9" }
]
six = {version = "^1.16.0", optional = true}
=======
[project.optional-dependencies]
docs = ["Sphinx (>=8.2.3) ; python_version >= \"3.11\"", "six (>=1.17.0)"]
>>>>>>> 64b6cc6c

[tool.poetry.group.dev.dependencies]
mypy = "^1.15.0"
pytest-cov = "^6.0.0"
coverage = "^7.7.1"
types-beautifulsoup4 = "^4.12.0.20250204"

[build-system]
requires = ["poetry-core>=2.0"]
build-backend = "poetry.core.masonry.api"<|MERGE_RESOLUTION|>--- conflicted
+++ resolved
@@ -12,9 +12,9 @@
 dynamic = [ "classifiers" ]
 
 dependencies = [
-    "ete3 (>=3.1.3)",
+    "ete4 (>=4.1.1)",
     "beautifulsoup4[charset-normalizer,lxml] (>=4.13.3)",
-    "publicsuffixlist (>=1.0.2.20250328)",
+    "publicsuffixlist (>=1.0.2.20250329)",
     "filetype (>=1.2.0)",
     # poetry up fails with the version of numpy forced for python < 3.10.
     # The work around is to comment it, run poetry up, uncomment it. and run poetry update.
@@ -40,34 +40,8 @@
 	'Topic :: Internet'
 ]
 
-<<<<<<< HEAD
-[tool.poetry.dependencies]
-python = ">=3.8,<3.13"
-ete4 = { git = "https://github.com/etetoolkit/ete.git" }
-beautifulsoup4 = {version= "^4.12.3", extras = ["lxml", "charset_normalizer"]}
-publicsuffixlist = "^1.0.2.20240827"
-filetype = "^1.2.0"
-numpy = [
-    { version = "<1.25", python = "<3.9" },
-    { version = "^2", python = ">=3.9" },
-    { version = "^2.1", python = ">=3.10" }
-]
-w3lib = "^2.2.1"
-Sphinx = [
-    {version = "<7.2", python = "<3.9", optional = true},
-    {version = "^7.2", python = ">=3.9,<3.10", optional = true},
-    {version = "^8", python = ">=3.10", optional = true}
-]
-charset-normalizer = "^3.3.2"
-scipy = [
-    { version = "<1.13", python = "<3.9" },
-    { version = "^1.13.0", python = ">=3.9" }
-]
-six = {version = "^1.16.0", optional = true}
-=======
 [project.optional-dependencies]
 docs = ["Sphinx (>=8.2.3) ; python_version >= \"3.11\"", "six (>=1.17.0)"]
->>>>>>> 64b6cc6c
 
 [tool.poetry.group.dev.dependencies]
 mypy = "^1.15.0"
