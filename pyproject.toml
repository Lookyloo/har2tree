[project]
name = "har2tree"
version = "1.31.3"
description = "HTTP Archive (HAR) to ETE Toolkit generator"
authors = [
    {name="Raphaël Vinot", email="raphael.vinot@circl.lu"}
]
license = "BSD-3-Clause"
readme = "README.md"
requires-python = ">=3.9"

dynamic = [ "classifiers" ]

dependencies = [
    "ete4 (>=4.3.0)",
    "beautifulsoup4[charset-normalizer,lxml] (>=4.13.4)",
<<<<<<< HEAD
    "publicsuffixlist (>=1.0.2.20250509)",
=======
    "publicsuffixlist (>=1.0.2.20250719)",
>>>>>>> 81daba72
    "filetype (>=1.2.0)",
    # poetry up fails with the version of numpy forced for python < 3.10.
    # The work around is to comment it, run poetry up, uncomment it. and run poetry update.
    "numpy (<2.1) ; python_version < \"3.10\"",
<<<<<<< HEAD
    "numpy (>=2.2.5) ; python_version >= \"3.10\"",
=======
    "numpy (<2.3) ; python_version < \"3.11\"",
    "numpy (>=2.3.1) ; python_version >= \"3.11\"",
>>>>>>> 81daba72
    "w3lib (>=2.3.1)",
    "tinycss2 (>=1.4.0)",
    "legacy-cgi (>=2.6.3) ; python_version >= \"3.13,<4.0\"",
]

[project.urls]
repository = "https://github.com/Lookyloo/har2tree"
issues = "https://github.com/Lookyloo/har2tree/issues"
documentation = "https://har2tree.readthedocs.io/en/latest/"

[tool.poetry]
classifiers = [
	'Operating System :: POSIX :: Linux',
	'Intended Audience :: Science/Research',
	'Intended Audience :: Telecommunications Industry',
	'Intended Audience :: Information Technology',
	'Topic :: Security',
	'Topic :: Internet'
]

[project.optional-dependencies]
docs = ["Sphinx (>=8.2.3) ; python_version >= \"3.11\"", "six (>=1.17.0)"]

[tool.poetry.group.dev.dependencies]
mypy = "^1.17.0"
pytest-cov = "^6.2.1"
coverage = "^7.9.2"
types-beautifulsoup4 = "^4.12.0.20250516"

[build-system]
requires = ["poetry-core>=2.0"]
build-backend = "poetry.core.masonry.api"<|MERGE_RESOLUTION|>--- conflicted
+++ resolved
@@ -14,21 +14,13 @@
 dependencies = [
     "ete4 (>=4.3.0)",
     "beautifulsoup4[charset-normalizer,lxml] (>=4.13.4)",
-<<<<<<< HEAD
-    "publicsuffixlist (>=1.0.2.20250509)",
-=======
     "publicsuffixlist (>=1.0.2.20250719)",
->>>>>>> 81daba72
     "filetype (>=1.2.0)",
     # poetry up fails with the version of numpy forced for python < 3.10.
     # The work around is to comment it, run poetry up, uncomment it. and run poetry update.
     "numpy (<2.1) ; python_version < \"3.10\"",
-<<<<<<< HEAD
-    "numpy (>=2.2.5) ; python_version >= \"3.10\"",
-=======
     "numpy (<2.3) ; python_version < \"3.11\"",
     "numpy (>=2.3.1) ; python_version >= \"3.11\"",
->>>>>>> 81daba72
     "w3lib (>=2.3.1)",
     "tinycss2 (>=1.4.0)",
     "legacy-cgi (>=2.6.3) ; python_version >= \"3.13,<4.0\"",
