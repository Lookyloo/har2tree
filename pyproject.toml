--- conflicted
+++ resolved
@@ -44,11 +44,7 @@
     {version = "^8.18.0", python = ">=3.9"},
     {version = "^8.19.0", python = ">=3.10"}
 ]
-<<<<<<< HEAD
-jupyterlab = "^4.0.12"
-=======
-jupyterlab = "^4.1.4"
->>>>>>> e9b762f0
+jupyterlab = "^4.1.5"
 pytest-cov = "^4.1.0"
 types-beautifulsoup4 = "^4.12.0.20240229"
 
