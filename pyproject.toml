[project]
name = "har2tree"
version = "1.29.0"
description = "HTTP Archive (HAR) to ETE Toolkit generator"
authors = [
    {name="Raphaël Vinot", email="raphael.vinot@circl.lu"}
]
license = "BSD-3-Clause"
readme = "README.md"
requires-python = ">=3.9"

dynamic = [ "classifiers" ]

dependencies = [
<<<<<<< HEAD
    "ete4 (>=4.1.1)",
    "beautifulsoup4[charset-normalizer,lxml] (>=4.13.3)",
    "publicsuffixlist (>=1.0.2.20250329)",
=======
    "ete3 (>=3.1.3)",
    "beautifulsoup4[charset-normalizer,lxml] (>=4.13.4)",
    "publicsuffixlist (>=1.0.2.20250428)",
>>>>>>> df449f3d
    "filetype (>=1.2.0)",
    # poetry up fails with the version of numpy forced for python < 3.10.
    # The work around is to comment it, run poetry up, uncomment it. and run poetry update.
    "numpy (<2.1) ; python_version == \"3.9\"",
    "numpy (>=2.2.5) ; python_version >= \"3.10\"",
    "w3lib (>=2.3.1)",
    "tinycss2 (>=1.4.0)",
    "legacy-cgi (>=2.6.3) ; python_version >= \"3.13,<4.0\"",
]

[project.urls]
repository = "https://github.com/Lookyloo/har2tree"
issues = "https://github.com/Lookyloo/har2tree/issues"
documentation = "https://har2tree.readthedocs.io/en/latest/"

[tool.poetry]
classifiers = [
	'Operating System :: POSIX :: Linux',
	'Intended Audience :: Science/Research',
	'Intended Audience :: Telecommunications Industry',
	'Intended Audience :: Information Technology',
	'Topic :: Security',
	'Topic :: Internet'
]

[project.optional-dependencies]
docs = ["Sphinx (>=8.2.3) ; python_version >= \"3.11\"", "six (>=1.17.0)"]

[tool.poetry.group.dev.dependencies]
mypy = "^1.15.0"
pytest-cov = "^6.1.1"
coverage = "^7.8.0"
types-beautifulsoup4 = "^4.12.0.20250204"

[build-system]
requires = ["poetry-core>=2.0"]
build-backend = "poetry.core.masonry.api"<|MERGE_RESOLUTION|>--- conflicted
+++ resolved
@@ -12,15 +12,9 @@
 dynamic = [ "classifiers" ]
 
 dependencies = [
-<<<<<<< HEAD
     "ete4 (>=4.1.1)",
-    "beautifulsoup4[charset-normalizer,lxml] (>=4.13.3)",
-    "publicsuffixlist (>=1.0.2.20250329)",
-=======
-    "ete3 (>=3.1.3)",
     "beautifulsoup4[charset-normalizer,lxml] (>=4.13.4)",
     "publicsuffixlist (>=1.0.2.20250428)",
->>>>>>> df449f3d
     "filetype (>=1.2.0)",
     # poetry up fails with the version of numpy forced for python < 3.10.
     # The work around is to comment it, run poetry up, uncomment it. and run poetry update.
