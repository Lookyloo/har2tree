[tool.poetry]
name = "har2tree"
version = "1.25.1"
description = "HTTP Archive (HAR) to ETE Toolkit generator"
authors = ["Raphaël Vinot <raphael.vinot@circl.lu>"]
license = "BSD-3-Clause"
repository = "https://github.com/Lookyloo/har2tree"
documentation = "https://har2tree.readthedocs.io/en/latest/"

readme = "README.md"

classifiers = [
    'License :: OSI Approved :: BSD License',
	'Operating System :: POSIX :: Linux',
	'Intended Audience :: Science/Research',
	'Intended Audience :: Telecommunications Industry',
	'Intended Audience :: Information Technology',
	'Programming Language :: Python :: 3',
	'Topic :: Security',
	'Topic :: Internet'
]

[tool.poetry.dependencies]
python = ">=3.8,<3.13"
ete4 = { git = "https://github.com/etetoolkit/ete.git" }
beautifulsoup4 = {version= "^4.12.3", extras = ["lxml", "charset_normalizer"]}
publicsuffixlist = "^1.0.2.20240827"
filetype = "^1.2.0"
numpy = [
    { version = "<1.25", python = "<3.9" },
    { version = "^2", python = ">=3.9" },
    { version = "^2.1", python = ">=3.10" }
]
w3lib = "^2.2.1"
Sphinx = [
    {version = "<7.2", python = "<3.9", optional = true},
    {version = "^7.2", python = ">=3.9,<3.10", optional = true},
    {version = "^8", python = ">=3.10", optional = true}
]
charset-normalizer = "^3.3.2"
<<<<<<< HEAD
scipy = [
    { version = "<1.13", python = "<3.9" },
    { version = "^1.13.0", python = ">=3.9" }
]
=======
six = {version = "^1.16.0", optional = true}
>>>>>>> cc6dfbf0

[tool.poetry.group.dev.dependencies]
mypy = "^1.11.2"
ipython = [
    {version = "<8.13.0", python = "<3.9"},
    {version = "^8.18.0", python = ">=3.9"},
    {version = "^8.19.0", python = ">=3.10"}
]
jupyterlab = "^4.2.5"
pytest-cov = "^5.0.0"
types-beautifulsoup4 = "^4.12.0.20240511"

[tool.poetry.extras]
docs = ["Sphinx", "myst-parser", "six"]

[build-system]
requires = ["poetry_core"]
build-backend = "poetry.core.masonry.api"<|MERGE_RESOLUTION|>--- conflicted
+++ resolved
@@ -38,14 +38,11 @@
     {version = "^8", python = ">=3.10", optional = true}
 ]
 charset-normalizer = "^3.3.2"
-<<<<<<< HEAD
 scipy = [
     { version = "<1.13", python = "<3.9" },
     { version = "^1.13.0", python = ">=3.9" }
 ]
-=======
 six = {version = "^1.16.0", optional = true}
->>>>>>> cc6dfbf0
 
 [tool.poetry.group.dev.dependencies]
 mypy = "^1.11.2"
